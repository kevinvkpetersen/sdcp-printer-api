--- conflicted
+++ resolved
@@ -135,11 +135,7 @@
             on_message=self._on_message,
         )
 
-<<<<<<< HEAD
-        logger.info(f"{self._ip_address}: Opening connection")
-=======
         _logger.info(f"{self._ip_address}: Opening connection")
->>>>>>> 0e4d0f8c
         threading.Thread(
             target=self._connection.run_forever, kwargs={"reconnect": 5}
         ).start()
